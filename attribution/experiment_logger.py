--- conflicted
+++ resolved
@@ -184,12 +184,7 @@
         color_hex = mcolors.to_hex(rgba_color)
         return color_hex
 
-<<<<<<< HEAD
-    def print_text_total_attribution(self, exp_id: Optional[int] = None, score_agg: Literal["mean", "last"] = "mean"):
-=======
-    def print_sentence_attribution(self, score_agg: Literal["mean", "sum", "last"] = "mean"):
-        sentences = []
->>>>>>> b445b9b7
+    def print_text_total_attribution(self, exp_id: Optional[int] = None, score_agg: Literal["mean", "sum", "last"] = "mean"):
 
         if exp_id == -1:
             exp_id = self.df_experiments["exp_id"].max()
@@ -336,11 +331,7 @@
         exp_id: int = -1,
         attribution_strategy: Optional[str] = None,
         show_debug_cols: bool = False,
-<<<<<<< HEAD
-        score_agg: Literal["mean", "last"] = "mean",
-=======
         score_agg: Literal["mean", "sum", "last"] = "mean",
->>>>>>> b445b9b7
     ):
         if exp_id == -1:
             exp_id = self.df_experiments["exp_id"].max()
@@ -393,13 +384,10 @@
             matrix.index = input_tokens_with_pos
             matrix.columns = output_tokens_with_pos
 
-<<<<<<< HEAD
-=======
             print(
                 f"Attribution matrix for experiment {exp_id} \nAttribution Strategy: {attribution_strategy} \nPerturbation strategy: {perturbation_strategy}:"
             )
             print("Input Tokens (Rows) vs. Output Tokens (Columns)")
->>>>>>> b445b9b7
 
             if show_debug_cols:
                 additional_columns = exp_data[
@@ -458,20 +446,12 @@
         return df_pivot
 
     def _aggregate_attr_score_df(
-<<<<<<< HEAD
-        self, df: pd.DataFrame, score_agg: Literal["mean", "last"]
-=======
         self, df: pd.DataFrame, score_agg: Literal["mean", "sum", "last"]
->>>>>>> b445b9b7
     ) -> pd.DataFrame:
         """
         Aggregate duplicate perturbed tokens, only relevant for hierarchical perturbation methods
         df: DataFrame containing the token attribution scores (generally one of the attribution tables)
-<<<<<<< HEAD
-        score_agg: Method to aggregate the scores, either "mean" with produces a saliency map, or "last" which gives scores similar to the non-hierarchical method
-=======
         score_agg: Method to aggregate the scores, either "mean" across all depths, "sum" which produces a saliency map, or "last" which gives scores similar to the non-hierarchical method
->>>>>>> b445b9b7
         """
 
         aggregation_dict = dict.fromkeys(df.columns, "last")
